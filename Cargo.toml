[package]
name = "rig-experimental"
version = "0.0.1"
license = "MIT"
homepage = "https://github.com/joshua-mo-143/rig-experimental"
repository = "https://github.com/joshua-mo-143/rig-experimental"
description = "An experimental companion crate for `rig`, the agentic AI framework for building modular, lightweight agents."
keywords = ["agents", "ai", "llms"]
edition = "2024"

[[example]]
name = "candle"
required-features = []

[[example]]
name = "elevenlabs"
required-features = []

[[example]]
name = "openai_rt_cpal"
required-features = []

[[example]]
name = "openai_rt_simple"
required-features = []

[[example]]
name = "routing"
required-features = []

[[example]]
name = "prompt_template"
required-features = []

[dependencies]
rig-core = "0.13.0"
serde = { version = "1.0.219", features = ["derive"] }
thiserror = "2.0.12"
tracing = "0.1.41"
anyhow = "1.0.98"
tokio = "1.45.1"
tera = "1.20.0"

# Candle
candle-core = { version = "0.9.1", optional = true }
candle-nn = { version = "0.9.1", optional = true }
candle-transformers = { version = "0.9.1", optional = true }
hf-hub = { version = "0.4.2", optional = true }
tokenizers = { version = "0.21.1", optional = true }
serde_json = { version = "1.0.140", optional = true }
futures = "0.3.31"
bytes = "1.10.1"
reqwest = { version = "0.12.20", features = ["json"], optional = true }

# Required for OpenAI Realtime API
reqwest-websocket = { version = "0.5.0", features = ["json"], optional = true }
rubato = "0.16.2"

[dev-dependencies]
rig-core = { version = "0.13.0", features = ["derive"] }
tokio = { version = "1.45.1", features = ["rt-multi-thread", "macros"] }
tracing-subscriber = { version = "0.3.19", features = ["fmt"] }

<<<<<<< HEAD
=======
# required for openAI realtime shenanigans
base64 = "0.22.1"
bytemuck = "1.23.1"
byteorder = "1.5.0"
cpal = "0.16.0"
hound = "3.5.1"
realfft = "3.5.0"
ringbuf = "0.4.8"
rodio = "0.20.1"
>>>>>>> caa2a43d

[features]
default = ["providers"]
providers = ["candle", "elevenlabs", "openai_realtime"]
candle = [
    "dep:candle-core",
    "dep:candle-nn",
    "dep:candle-transformers",
    "dep:hf-hub",
    "dep:tokenizers",
    "dep:serde_json",
]
elevenlabs = ["audio", "dep:reqwest"]
openai_realtime = ["dep:reqwest", "dep:reqwest-websocket"]
image = ["rig-core/image"]
audio = ["rig-core/audio"]<|MERGE_RESOLUTION|>--- conflicted
+++ resolved
@@ -61,8 +61,6 @@
 tokio = { version = "1.45.1", features = ["rt-multi-thread", "macros"] }
 tracing-subscriber = { version = "0.3.19", features = ["fmt"] }
 
-<<<<<<< HEAD
-=======
 # required for openAI realtime shenanigans
 base64 = "0.22.1"
 bytemuck = "1.23.1"
@@ -72,7 +70,6 @@
 realfft = "3.5.0"
 ringbuf = "0.4.8"
 rodio = "0.20.1"
->>>>>>> caa2a43d
 
 [features]
 default = ["providers"]
